{
  "name": "intelliprove-widget-sdk",
<<<<<<< HEAD
  "version": "1.5.4",
=======
  "version": "2.1.0",
>>>>>>> eba5211b
  "description": "Intelliprove Widgets SDK",
  "main": "dist/index.cjs.js",
  "module": "dist/index.esm.js",
  "browser": "dist/index.browser.js",
  "types": "dist/index.d.ts",
  "scripts": {
    "watch": "watch 'npm run build' ./src",
    "clean": "rm -rf ./dist",
    "build": "npm run clean && npm run build:types && npm run build:cjs && npm run build:esm && npm run build:browser",
    "build:types": "tsc --emitDeclarationOnly",
    "build:cjs": "rollup -c --environment FORMAT:cjs",
    "build:esm": "rollup -c --environment FORMAT:esm",
    "build:browser": "rollup -c --environment FORMAT:browser"
  },
  "keywords": [
    "intelliprove",
    "widget",
    "sdk"
  ],
  "author": "Seppe De Langhe <seppe.delanghe@intelliprove.com>",
  "license": "MIT",
  "devDependencies": {
    "@babel/core": "^7.26.0",
    "@babel/preset-env": "^7.26.0",
    "@babel/preset-typescript": "^7.26.0",
    "@rollup/plugin-babel": "^6.0.4",
    "@rollup/plugin-commonjs": "^28.0.1",
    "@rollup/plugin-node-resolve": "^15.3.0",
    "@rollup/plugin-terser": "^0.4.4",
    "@rollup/plugin-typescript": "^12.1.1",
    "rollup": "^2.79.2",
    "tslib": "^2.8.1",
    "typescript": "^5.7.2",
    "watch": "^1.0.2"
  }
}<|MERGE_RESOLUTION|>--- conflicted
+++ resolved
@@ -1,10 +1,6 @@
 {
   "name": "intelliprove-widget-sdk",
-<<<<<<< HEAD
-  "version": "1.5.4",
-=======
   "version": "2.1.0",
->>>>>>> eba5211b
   "description": "Intelliprove Widgets SDK",
   "main": "dist/index.cjs.js",
   "module": "dist/index.esm.js",
