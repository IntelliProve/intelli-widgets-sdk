{
  "name": "intelliprove-widget-sdk",
<<<<<<< HEAD
  "version": "2.1.0-dev",
=======
  "version": "2.1.0",
>>>>>>> fcd56e12
  "description": "Intelliprove Widgets SDK",
  "main": "dist/index.cjs.js",
  "module": "dist/index.esm.js",
  "browser": "dist/index.browser.js",
  "types": "dist/index.d.ts",
  "scripts": {
    "watch": "watch 'npm run build' ./src",
    "clean": "rm -rf ./dist",
    "build": "npm run clean && npm run build:types && npm run build:cjs && npm run build:esm && npm run build:browser",
    "build:types": "tsc --emitDeclarationOnly",
    "build:cjs": "rollup -c --environment FORMAT:cjs",
    "build:esm": "rollup -c --environment FORMAT:esm",
    "build:browser": "rollup -c --environment FORMAT:browser"
  },
  "keywords": [
    "intelliprove",
    "widget",
    "sdk"
  ],
  "author": "Seppe De Langhe <seppe.delanghe@intelliprove.com>",
  "license": "MIT",
  "devDependencies": {
    "@babel/core": "^7.26.0",
    "@babel/preset-env": "^7.26.0",
    "@babel/preset-typescript": "^7.26.0",
    "@rollup/plugin-babel": "^6.0.4",
    "@rollup/plugin-commonjs": "^28.0.1",
    "@rollup/plugin-node-resolve": "^15.3.0",
    "@rollup/plugin-terser": "^0.4.4",
    "@rollup/plugin-typescript": "^12.1.1",
    "rollup": "^2.79.2",
    "tslib": "^2.8.1",
    "typescript": "^5.7.2",
    "watch": "^1.0.2"
  }
}<|MERGE_RESOLUTION|>--- conflicted
+++ resolved
@@ -1,10 +1,6 @@
 {
   "name": "intelliprove-widget-sdk",
-<<<<<<< HEAD
-  "version": "2.1.0-dev",
-=======
   "version": "2.1.0",
->>>>>>> fcd56e12
   "description": "Intelliprove Widgets SDK",
   "main": "dist/index.cjs.js",
   "module": "dist/index.esm.js",
