/*
	* @file Contains all the main code to manage intelli widgets in a website
	* @author Seppe De Langhe <seppe.delanghe@intelliprove.com>
	* @version 1.0.0
*/

class IntelliAuthError extends Error {
	/**
		* Error: Invalid authentication
		* @constructor
		* @param {string} message - The error message
	*/
	constructor(message) {
		super(message);
		this.name = "IntelliAuthError";
	}
}

class IntelliActionTokenError extends Error {
	/**
		* Error: There is something wrong with the provided action token
		* @constructor
		* @param {string} message - The error message
	*/
	constructor(message) {
		super(message);
		this.name = "IntelliActionTokenError";
	}
}

class IntelliWidgetNotFoundError extends Error {
	/**
		* Error: widget or variation for widget not found
		* @constructor
		* @param {string} message - The error message
	*/
	constructor(message) {
		super(message);
		this.name = "IntelliWidgetNotFoundError";
	}
}

class IntelliInvalidParamaterError extends Error {
	/**
		* Error: Invalid paramater or value for paramater provided
		* @constructor
		* @param {string} message - The error message
	*/
	constructor(message) {
		super(message);
		this.name = "IntelliInvalidParamaterError";
	}
}

class IntelliUnexpectedError extends Error {
	/**
		* Error: An unexpected
		* @constructor
		* @param {string} message - The error message
	*/
	constructor(message) {
		super(message);
		this.name = "IntelliUnexpectedError";
	}
}


class IntelliSdkLoadingError extends Error {
	/**
		* Error: The widget SDK failed to load
		* @constructor
		* @param {string} message - The error message
	*/
	constructor(message) {
		super(message);
		this.name = "IntelliSdkLoadingError";
	}
}



class IntelliWidgetConfig {
	/**
		* Represents the configuration of an IntelliProve Widget
		* @param {string} name - The name of the widget
		* @param {Object} config - The configuration for the widget
		* @param {string} variation - The variation to use
		* @param {Object} themeOverrides - Overrides for the theme
		* @param {string} baseURL - The base URL to use for fetching the widget
	*/

	constructor(name, config, variation, themeOverrides, baseURL, auth) {
		this.name = name;
		this.config = config;
		this.variation = variation;
		this.themeOverrides = themeOverrides;
		this.baseURL = baseURL;
		this.auth = auth;
	}
}

class IntelliWidget {
	/**
		* Represents a IntelliProve UI Widget.
		* @constructor
		* @param {string} widgetId - A unique id per widget type
		* @param {IntelliWidgetConfig} widgetConfig - configuration for the widget
	 */
	constructor(widgetId, widgetConfig) {
		this.widgetId = widgetId;
		this.widgetConfig = widgetConfig;

		this.innerContent = "";
		this.instances = [];
		this.headElements = [];
		this.bodyScripts = [];
		
		this.eventHandler = this.eventHandler.bind(this);
		window.addEventListener("message", this.eventHandler)
	}

	/**
		* Check if the widget has been fetched before
	*/
	fetched() {
		return this.innerContent !== "";
	}

	/**
		* Fetch the widgets contents, required before mounting
		* @param {string} [locale='en'] - Language for the widget
	*/
	async fetch(locale = 'en') {
		const myHeaders = new Headers();
		myHeaders.append("Content-Type", "application/json");
		myHeaders.append("Authorization", `Token ${this.widgetConfig.auth}`)

		const raw = JSON.stringify({
			"appearance": {
				"theme": this.widgetConfig.themeOverrides,
				"language": locale,
				"variation": this.widgetConfig.variation,
			},
			"data": this.widgetConfig.config,
		});

		const requestOptions = {
		  method: "POST",
		  headers: myHeaders,
		  body: raw,
		  redirect: "follow"
		};

		const response = await fetch(this.widgetConfig.baseURL + `/widgets/${this.widgetConfig.name}`, requestOptions);
		switch (response.status) {
			case 400:
				throw new IntelliActionTokenError("Your authentication is valid but it does not contain a link to a user.");
			case 401:
				throw new IntelliActionTokenError("Your authentication is invalid. Please double check and/or refresh your authentication.");
			case 404:
				const notFoundError = await response.json();
				throw new IntelliWidgetNotFoundError(notFoundError['detail']);
			case 422:
				const validationError = await response.json();
				throw new IntelliInvalidParamaterError(`'${validationError[0]['loc']}': ${validationError[0]['msg']}`);
			case 500:
				console.error(await response.text());
				throw new IntelliUnexpectedError("An unexpected server error occurred, cannot load widget. If this issue persists, please contact our support team.");
		}

		const result = await response.text();

		var container = document.createElement('div');
		container.innerHTML = result;
		
		const scripts = container.querySelectorAll('script');
		const styles = container.querySelectorAll('style');
		const links = container.querySelectorAll('link');

		var headElements = [];
		headElements = headElements.concat(Array.from(scripts).filter(s => s.src));
		headElements = headElements.concat(Array.from(styles));
		headElements = headElements.concat(Array.from(links));

		const bodyScripts = Array.from(scripts).filter(s => !s.src);
		const widgetContent = container.getElementsByClassName("intelli-widget")[0];

		this.headElements = headElements;
		this.bodyScripts = bodyScripts;
		this.innerContent = widgetContent;
	}

	/**
		* Mount this widget to an existing element using a selector
		* @param {string} selector - The query selector of the HTML element to target
	*/
	mount(selector) {
		console.log('mounting')
		const targetElem = document.querySelector(selector);
		if (!targetElem) {
			throw new Error(`No element found for selector '${selector}'!`)
		}
		
		if (!IntelliProveWidgets.loaded()) {
			throw new Error("IntelliProve widgets not loaded!");
		}

		if (this.instances.length === 0) {
			for (let i = 0; i < this.headElements.length; i++) {
				IntelliProveWidgets.injectHeadElement(this.headElements[i]);
			}
		}

		this.instances.push(selector);
		const uid = this.widgetId + '-' + this.instances.length.toString();
		const innerHTML = this.innerContent.outerHTML.replace('intelli-widget-id', uid);
		targetElem.innerHTML = innerHTML;

		for (let i = 0; i < this.bodyScripts.length; i++) {
			IntelliProveWidgets.injectBodyScript(this.bodyScripts[i], uid);
		}
	}

	/**
		* Update all mounted instances of this widget with new content
	*/
	updateAll() {
		const len = this.instances.length;
		for (let i = 0; i < len; i++) {
			try {
				this.mount(this.instances[i])
			} catch (e) {
				console.warn("Error while re-mounting existing widget: " + e)
			}
		}
	}

	/**
		* Removes all mounted instances of this widget
	*/
	removeAll() {
		const len = this.instances.length;
		for (let i = 0; i < len; i++) {
			try {
				const targetElem = document.querySelector(this.instances[i]);
				if (!targetElem)
					return

				targetElem.innerHTML = "";
			} catch (e) {
				console.warn("Error while re-mounting existing widget: " + e)
			}
		}
	}

	async eventHandler(event) {
		const data = event.data;
		if (typeof data !== 'object') 
			return;

		if (!('target' in data))
			return;

		if (data['target'] !== 'intelli-widgets')
			return;
		
		const messageKind = data['kind']
		switch (messageKind) {
			case "language":
				const locale = data['data']
				await this.fetch(locale)
				this.updateAll();
				break;

			case "clear":
				this.removeAll();
				break

			default:
				console.warn("Invalid intelli-widgets message" + event)
				break;
		}	
	}

}


class IntelliProveWidgets {
	/**
		* SDK for creating and managing IntelliProve UI Widgets
		* @constructor
		* @param {string} action_token - Action token (Auth)
		* @param {string} url - URL of intelliprove API
		* @param {string} locale - Language of widgets
		* @param {string} version - API version
	*/
<<<<<<< HEAD
	constructor(action_token, url = 'https://engine.intelliprove.com', locale = 'en', version = 'v2') {
		this.url = (url.at(-1) === "/" ? url : url + "/") + version;
		this.locale = locale;
		this.api_version = version;
		
		this.action_token = action_token;
		this.modulesLoadStart = Date.now();
		IntelliProveWidgets.load(url)

=======
	constructor(action_token, url = 'https://engine.intelliprove.com', locale = 'en') {
		this.url = url;
		this.action_token = action_token;
		this.modulesLoadStart = Date.now();
		this.cdnUrl = 'https://cdn.intelliprove.com';
		this.locale = locale;
		
		IntelliProveWidgets.load(this.cdnUrl)
>>>>>>> 36f2fbe4

		this._loadingWidgetPromise = null;
	}

	/** 
		* Generates a new id for HTML elements
		* @param {number} [length=8] - how long the unique part needs to be
	*/
	static newId(length = 8) {
		let id = 'intelli-widget-';
		const chars = 'abcdefghijklmnopqrstuvwxyz';
		for (let i = 0; i < length; i++) {
			id += chars.charAt(Math.floor(Math.random() * chars.length))
		}
		return id;
	}

	/*
		* check if Chart.JS has been loaded
	*/
	static chartJSLoaded() {
		return typeof Chart !== 'undefined';
	}
	
	/*
		* check if all the Chart.JS plugins have been loaded
	*/
	static chartJSPluginsLoaded() {
		return typeof ChartDataLabels !== 'undefined';
	}

	/**
		* Check if all required libraries are loaded
	*/
	static loaded() {
		return IntelliProveWidgets.chartJSLoaded() && IntelliProveWidgets.chartJSPluginsLoaded()
	}


	/**
		* Inject a script into the HTML head
		* @param {HTMLScriptElement} script - Script to inject
	*/
	static injectHeadScript(script) {
		const newScript = document.createElement("script");
		newScript.type = "text/javascript";
		newScript.src = script.src;
		document.head.appendChild(newScript);
	}

	/**
		* Inject a script into the HTML head
		* @param {HTMLLinkElement} linkElement - Link to inject
	*/
	static injectHeadLink(linkElement) {
		document.head.appendChild(linkElement);
	}

	/**
		* Inject a script into the HTML head
		* @param {HTMLStyleElement} styleElement - Style to inject
	*/
	static injectHeadStyle(styleElement) {
		document.head.appendChild(styleElement);
	}

	/**
		* Inject a Script, Link or Style element in the document head
		* @param {HTMLElement} element - element to inject into head
	*/
	static injectHeadElement(element) {
		switch (element.nodeName) {
			case "SCRIPT":
				IntelliProveWidgets.injectHeadScript(element);
				break;
			case "STYLE":
				IntelliProveWidgets.injectHeadStyle(element);
				break;
			case "LINK":
				IntelliProveWidgets.injectHeadLink(element);
				break;

			default:
				throw new Error("Invalid element type! Element must be one of: script, link, style");
		}
	}

	/**
		* Inject a script into the HTML document body
		* @param {HTMLScriptElement} script - Script to inject
		* @param {string | null} [replaceId=null] - Optional: if required, override the 'intelli-widget-id' with the provided id
	*/
	static injectBodyScript(script, replaceId = null) {
		const newScript = document.createElement("script");
		newScript.type = "text/javascript";
		let textContent = script.textContent;
		if (replaceId !== null) {
			textContent = textContent.replace('intelli-widget-id', replaceId);
		}

		newScript.textContent = textContent;
		document.body.appendChild(newScript);
	}

	/**
		* Inject a library or module
	*/
	static injectModule(uri, conditionCheck = null) {
		if (conditionCheck !== null && !conditionCheck()) {
			window.requestAnimationFrame(() => {IntelliProveWidgets.injectModule(uri, conditionCheck)})
			return;
		}
		const scriptTag = document.createElement('script');
		scriptTag.type = "module";
		scriptTag.src = uri
		document.head.appendChild(scriptTag);
	}

	/**
		* Load all required libraries and modules to run IntelliProve UI widgets
		* Check if required with 'loaded()'
		* @param {string} cdnUrl - CDN URL to use to fetch modules from
	*/
	static load(cdnUrl) {
		IntelliProveWidgets.injectModule(`${cdnUrl}/third-party/v1/chartjs.js`)
		IntelliProveWidgets.injectModule(`${cdnUrl}/third-party/v1/d3.js`)
		IntelliProveWidgets.injectModule(`${cdnUrl}/third-party/v1/chartjs-plugin-datalabels.js`, IntelliProveWidgets.chartJSLoaded)
	}

	/**
		* Check if the module loading has exceeded the limit
	*/
	loadTimeExceeded() {
		return this.modulesLoadStart + 10_000 < Date.now();
	}
	
	/**
		* Change the default language and update all existing components
		* @param {string} locale - The language to use: 'en', 'nl', 'fr'
	*/
	changeLanguage(locale) {
		this.locale = locale
		window.postMessage({"target": "intelli-widgets", "kind": "language", "data": this.locale})
	}

	async fetchLoadingWidget(retries = 0) {
		if (retries >= 5) return "Loading...";

		const uri = `${this.cdnUrl}/content/v1/widget-loading.html`;
		const requestOptions = {
		  method: "GET",
		  redirect: "follow"
		};

		const response = await fetch(uri, requestOptions);
		if (response.status !== 200)
			return await this.fetchLoadingWidget(retries + 1);
		
		return await response.text();
	}

	async getLoadingWidget() {
		if (this._loadingWidgetPromise) {
			return await this._loadingWidgetPromise;
		}

		this._loadingWidgetPromise = this.fetchLoadingWidget();
		return this.getLoadingWidget();
	}

	/**
		* Get a UI widget
		* @param {string} name - Name of the widget to get
		* @param {object} config - The configuration object for the specified widget
		* @param {string} [variation=""] - Optional: specify the variation of the widget
		* @param {{}} [themeOverrides={}] - Optional: theme overrides for this specific widget
	*/
	async getWidget(name, config, variation = "default", themeOverrides = {}) {
		const widgetConfig = new IntelliWidgetConfig(name, config, variation, themeOverrides, this.url, this.action_token);
		while (!IntelliProveWidgets.loaded()) {
			console.log("waiting")
			await new Promise(r => setTimeout(r, 50));
			if (this.loadTimeExceeded()) {
				throw new IntelliSdkLoadingError("Failed to load required JS modules for our widgets, please reload the page. If this issue persists, please contact our support team.");
			}
		}

		let widget = new IntelliWidget(IntelliProveWidgets.newId(), widgetConfig)
		await widget.fetch();

		return widget;
	}

	/**
		* Get and mount a UI widget, includes loading widget while fetching
		* @param {string} selector - The query selector of the HTML element to target
		* @param {string} name - Name of the widget to get
		* @param {object} config - The configuration object for the specified widget
		* @param {string} [variation=""] - Optional: specify the variation of the widget
		* @param {{}} [themeOverrides={}] - Optional: theme overrides for this specific widget
	*/
	async mountWidget(selector, name, config, variation = "default", themeOverrides = {}) {
		const loadingWidget = await this.getLoadingWidget();
		const widgetPromise = this.getWidget(name, config, variation, themeOverrides);

		const elem = document.querySelector(selector);
		if (elem) {
			elem.innerHTML = loadingWidget;
		}

		const widget = await widgetPromise;
		widget.mount(selector);
		return widget;
	}

	/**
		* Clear all widgets
	*/
	clear() {
		window.postMessage({"target": "intelli-widgets", "kind": "clear"})
	}
}
<|MERGE_RESOLUTION|>--- conflicted
+++ resolved
@@ -294,26 +294,17 @@
 		* @param {string} locale - Language of widgets
 		* @param {string} version - API version
 	*/
-<<<<<<< HEAD
+
+		
 	constructor(action_token, url = 'https://engine.intelliprove.com', locale = 'en', version = 'v2') {
 		this.url = (url.at(-1) === "/" ? url : url + "/") + version;
-		this.locale = locale;
-		this.api_version = version;
-		
 		this.action_token = action_token;
-		this.modulesLoadStart = Date.now();
-		IntelliProveWidgets.load(url)
-
-=======
-	constructor(action_token, url = 'https://engine.intelliprove.com', locale = 'en') {
-		this.url = url;
-		this.action_token = action_token;
+    this.api_version = version;
 		this.modulesLoadStart = Date.now();
 		this.cdnUrl = 'https://cdn.intelliprove.com';
 		this.locale = locale;
 		
 		IntelliProveWidgets.load(this.cdnUrl)
->>>>>>> 36f2fbe4
 
 		this._loadingWidgetPromise = null;
 	}
